--- conflicted
+++ resolved
@@ -1,33 +1,20 @@
 [package]
-<<<<<<< HEAD
 name = "rust-public-lib-template"
 version = "0.1.0"
 edition = "2021"
 description = "A template for a public Rust library"
 homepage = "https://github.com/DenisGorbachev/rust-public-lib-template"
 repository = "https://github.com/DenisGorbachev/rust-public-lib-template"
-=======
-name = "rust-pre-public-lib-template"
-version = "0.1.0"
-edition = "2021"
-description = "A template for creating Rust pre-public libs."
-homepage = "https://github.com/DenisGorbachev/rust-pre-public-lib-template"
-repository = "https://github.com/DenisGorbachev/rust-pre-public-lib-template"
->>>>>>> 8a4c005a
 readme = "README.md"
 keywords = []
 categories = []
 
 [package.metadata.details]
-<<<<<<< HEAD
-=======
-title = "Rust pre-public lib template"
->>>>>>> 8a4c005a
+title = "A template for a public Rust library"
 tagline = ""
 summary = ""
 announcement = ""
 readme = { generate = false }
-title = "A template for a public Rust library"
 
 [dependencies]
 derive-getters = { version = "0.5.0", features = ["auto_copy_getters"] }
